// Copyright 2017 Google Inc.
//
// Licensed under the Apache License, Version 2.0 (the "License");
// you may not use this file except in compliance with the License.
// You may obtain a copy of the License at
//
//     http://www.apache.org/licenses/LICENSE-2.0
//
// Unless required by applicable law or agreed to in writing, software
// distributed under the License is distributed on an "AS IS" BASIS,
// WITHOUT WARRANTIES OR CONDITIONS OF ANY KIND, either express or implied.
// See the License for the specific language governing permissions and
// limitations under the License.

package main

// [START admin_import]
import (
	"log"

	"golang.org/x/net/context"

	firebase "firebase.google.com/go"
	"firebase.google.com/go/auth"

	"google.golang.org/api/iterator"
	"google.golang.org/api/option"
)

// [END admin_import]

// ==================================================================
// https://firebase.google.com/docs/admin/setup
// ==================================================================

func initializeAppWithServiceAccount() *firebase.App {
	// [START initialize_app_service_account]
	opt := option.WithCredentialsFile("path/to/serviceAccountKey.json")
	app, err := firebase.NewApp(context.Background(), nil, opt)
	if err != nil {
		log.Fatalf("error initializing app: %v\n", err)
	}
	// [END initialize_app_service_account]

	return app
}

func initializeAppWithRefreshToken() *firebase.App {
	// [START initialize_app_refresh_token]
	opt := option.WithCredentialsFile("path/to/refreshToken.json")
	config := &firebase.Config{ProjectID: "my-project-id"}
	app, err := firebase.NewApp(context.Background(), config, opt)
	if err != nil {
		log.Fatalf("error initializing app: %v\n", err)
	}
	// [END initialize_app_refresh_token]

	return app
}

func initializeAppDefault() *firebase.App {
	// [START initialize_app_default]
	app, err := firebase.NewApp(context.Background(), nil)
	if err != nil {
		log.Fatalf("error initializing app: %v\n", err)
	}
	// [END initialize_app_default]

	return app
}

func accessServicesSingleApp() (*auth.Client, error) {
	// [START access_services_single_app]
	// Initialize default app
	app, err := firebase.NewApp(context.Background(), nil)
	if err != nil {
		log.Fatalf("error initializing app: %v\n", err)
	}

	// Access auth service from the default app
	client, err := app.Auth(context.Background())
	if err != nil {
		log.Fatalf("error getting Auth client: %v\n", err)
	}
	// [END access_services_single_app]

	return client, err
}

func accessServicesMultipleApp() (*auth.Client, error) {
	// [START access_services_multiple_app]
	// Initialize the default app
	defaultApp, err := firebase.NewApp(context.Background(), nil)
	if err != nil {
		log.Fatalf("error initializing app: %v\n", err)
	}

	// Initialize another app with a different config
	opt := option.WithCredentialsFile("service-account-other.json")
	otherApp, err := firebase.NewApp(context.Background(), nil, opt)
	if err != nil {
		log.Fatalf("error initializing app: %v\n", err)
	}

	// Access Auth service from default app
	defaultClient, err := defaultApp.Auth(context.Background())
	if err != nil {
		log.Fatalf("error getting Auth client: %v\n", err)
	}

	// Access auth service from other app
	otherClient, err := otherApp.Auth(context.Background())
	if err != nil {
		log.Fatalf("error getting Auth client: %v\n", err)
	}
	// [END access_services_multiple_app]
	// Avoid unused
	_ = defaultClient
	return otherClient, nil
}

// ==================================================================
// https://firebase.google.com/docs/auth/admin/create-custom-tokens
// ==================================================================

func createCustomToken(app *firebase.App) string {
	// [START create_custom_token]
	client, err := app.Auth(context.Background())
	if err != nil {
		log.Fatalf("error getting Auth client: %v\n", err)
	}

	token, err := client.CustomToken("some-uid")
	if err != nil {
		log.Fatalf("error minting custom token: %v\n", err)
	}

	log.Printf("Got custom token: %v\n", token)
	// [END create_custom_token]

	return token
}

func createCustomTokenWithClaims(app *firebase.App) string {
	// [START create_custom_token_claims]
	client, err := app.Auth(context.Background())
	if err != nil {
		log.Fatalf("error getting Auth client: %v\n", err)
	}

	claims := map[string]interface{}{
		"premiumAccount": true,
	}

	token, err := client.CustomTokenWithClaims("some-uid", claims)
	if err != nil {
		log.Fatalf("error minting custom token: %v\n", err)
	}

	log.Printf("Got custom token: %v\n", token)
	// [END create_custom_token_claims]

	return token
}

// ==================================================================
// https://firebase.google.com/docs/auth/admin/verify-id-tokens
// ==================================================================

func verifyIDToken(app *firebase.App, idToken string) *auth.Token {
	// [START verify_id_token]
	client, err := app.Auth(context.Background())
	if err != nil {
		log.Fatalf("error getting Auth client: %v\n", err)
	}

	token, err := client.VerifyIDToken(idToken)
	if err != nil {
		log.Fatalf("error verifying ID token: %v\n", err)
	}

	log.Printf("Verified ID token: %v\n", token)
	// [END verify_id_token]

	return token
}

// ==================================================================
// https://firebase.google.com/docs/auth/admin/manage-users
// ==================================================================

func getUser(ctx context.Context, app *firebase.App) *auth.UserRecord {
	uid := "some_string_uid"

	// [START get_user]
	// Get an auth client from the firebase.App
	client, err := app.Auth(context.Background())
	if err != nil {
		log.Fatalf("error getting Auth client: %v\n", err)
	}

	u, err := client.GetUser(ctx, uid)
	if err != nil {
		log.Fatalf("error getting user %s: %v\n", uid, err)
	}
	log.Printf("Successfully fetched user data: %v\n", u)
	// [END get_user]
	return u
}

func getUserByEmail(ctx context.Context, client *auth.Client) *auth.UserRecord {
	email := "some@email.com"
	// [START get_user_by_email]
	u, err := client.GetUserByEmail(ctx, email)
	if err != nil {
		log.Fatalf("error getting user by email %s: %v\n", email, err)
	}
	log.Printf("Successfully fetched user data: %v\n", u)
	// [END get_user_by_email]
	return u
}

func getUserByPhone(ctx context.Context, client *auth.Client) *auth.UserRecord {
	phone := "+13214567890"
	// [START get_user_by_phone]
	u, err := client.GetUserByPhoneNumber(ctx, phone)
	if err != nil {
		log.Fatalf("error getting user by phone %s: %v\n", phone, err)
	}
	log.Printf("Successfully fetched user data: %v\n", u)
	// [END get_user_by_phone]
	return u
}

func createUser(ctx context.Context, client *auth.Client) *auth.UserRecord {
	// [START create_user]
	params := (&auth.UserToCreate{}).
		Email("user@example.com").
		EmailVerified(false).
		PhoneNumber("+15555550100").
		Password("secretPassword").
		DisplayName("John Doe").
		PhotoURL("http://www.example.com/12345678/photo.png").
		Disabled(false)
	u, err := client.CreateUser(context.Background(), params)
	if err != nil {
		log.Fatalf("error creating user: %v\n", err)
	}
	log.Printf("Successfully created user: %v\n", u)
	// [END create_user]
	return u
}

func createUserWithUID(ctx context.Context, client *auth.Client) *auth.UserRecord {
	uid := "something"
	// [START create_user_with_uid]
	params := (&auth.UserToCreate{}).
		UID(uid).
		Email("user@example.com").
		PhoneNumber("+15555550100")
	u, err := client.CreateUser(context.Background(), params)
	if err != nil {
		log.Fatalf("error creating user: %v\n", err)
	}
	log.Printf("Successfully created user: %v\n", u)
	// [END create_user_with_uid]
	return u
}

func updateUser(ctx context.Context, client *auth.Client) {
	uid := "d"
	// [START update_user]
	params := (&auth.UserToUpdate{}).
		Email("user@example.com").
		EmailVerified(true).
		PhoneNumber("+15555550100").
		Password("newPassword").
		DisplayName("John Doe").
		PhotoURL("http://www.example.com/12345678/photo.png").
		Disabled(true)
	u, err := client.UpdateUser(context.Background(), uid, params)
	if err != nil {
		log.Fatalf("error updating user: %v\n", err)
	}
	log.Printf("Successfully updated user: %v\n", u)
	// [END update_user]
}

func deleteUser(ctx context.Context, client *auth.Client) {
	uid := "d"
	// [START delete_user]
	err := client.DeleteUser(context.Background(), uid)
	if err != nil {
		log.Fatalf("error deleting user: %v\n", err)
	}
	log.Printf("Successfully deleted user: %s\n", uid)
	// [END delete_user]
}

func customClaimsSet(ctx context.Context, app *firebase.App) {
	uid := "uid"
	// [START set_custom_user_claims]
	// Get an auth client from the firebase.App
	client, err := app.Auth(context.Background())
	if err != nil {
		log.Fatalf("error getting Auth client: %v\n", err)
	}

	// Set admin privilege on the user corresponding to uid.
	claims := map[string]interface{}{"admin": true}
	err = client.SetCustomUserClaims(context.Background(), uid, claims)
	if err != nil {
<<<<<<< HEAD
		log.Fatalf("error setting custom claims %v\n", err)
=======
		log.Fatalf("error setting custom claims %v", err)
>>>>>>> 8f601e8d
	}
	// The new custom claims will propagate to the user's ID token the
	// next time a new one is issued.
	// [END set_custom_user_claims]
	// erase all existing custom claims
}

func customClaimsVerify(ctx context.Context, client *auth.Client) {
	idToken := "token"
	// [START verify_custom_claims]
	// Verify the ID token first.
	token, err := client.VerifyIDToken(idToken)
	if err != nil {
		log.Fatal(err)
	}

	claims := token.Claims
	if admin, ok := claims["admin"]; ok {
		if admin.(bool) {
			//Allow access to requested admin resource.
		}
	}
	// [END verify_custom_claims]
}

func customClaimsRead(ctx context.Context, client *auth.Client) {
	uid := "uid"
	// [START read_custom_user_claims]
	// Lookup the user associated with the specified uid.
	user, err := client.GetUser(ctx, uid)
	if err != nil {
		log.Fatal(err)
	}
	// The claims can be accessed on the user record.
	if admin, ok := user.CustomClaims["admin"]; ok {
		if admin.(bool) {
			log.Println(admin)
		}
	}
	// [END read_custom_user_claims]
}

func customClaimsScript(ctx context.Context, client *auth.Client) {
	// [START set_custom_user_claims_script]
	user, err := client.GetUserByEmail(ctx, "user@admin.example.com")
	if err != nil {
		log.Fatal(err)
	}
	// Confirm user is verified
	if user.EmailVerified {
		// Add custom claims for additional privileges.
		// This will be picked up by the user on token refresh or next sign in on new device.
<<<<<<< HEAD
		err := client.SetCustomUserClaims(ctx, user.UID, map[string]interface{}{"admin": true})
		if err != nil {
			log.Fatalf("error setting custom claims %v\n", err)
		}

=======
		client.SetCustomUserClaims(ctx, user.UID, map[string]interface{}{"admin": true})
>>>>>>> 8f601e8d
	}
	// [END set_custom_user_claims_script]
}

func customClaimsIncremental(ctx context.Context, client *auth.Client) {
	// [START set_custom_user_claims_incremental]
	user, err := client.GetUserByEmail(ctx, "user@admin.example.com")
	if err != nil {
		log.Fatal(err)
	}
	// Add incremental custom claim without overwriting existing claims.
	currentCustomClaims := user.CustomClaims
	if currentCustomClaims == nil {
		currentCustomClaims = map[string]interface{}{}
	}

	if _, found := currentCustomClaims["admin"]; found {
		// Add level.
		currentCustomClaims["ssLevel"] = 10
		// Add custom claims for additional privileges.
<<<<<<< HEAD
		err := client.SetCustomUserClaims(ctx, user.UID, currentCustomClaims)
		if err != nil {
			log.Fatalf("error setting custom claims %v\n", err)
		}

=======
		client.SetCustomUserClaims(ctx, user.UID, currentCustomClaims)
>>>>>>> 8f601e8d
	}
	// [END set_custom_user_claims_incremental]
}

func listUsers(ctx context.Context, client *auth.Client) {
	// [START list_all_users]
	// Note, behind the scenes, the Users() iterator will retrive 1000 Users at a time through the API
	iter := client.Users(context.Background(), "")
	for {
		user, err := iter.Next()
		if err == iterator.Done {
			break
		}
		if err != nil {
			log.Fatalf("error listing users: %s\n", err)
		}
		log.Printf("read user user: %v\n", user)
	}

	// Iterating by pages 100 users at a time.
	// Note that using both the Next() function on an iterator and the NextPage()
	// on a Pager wrapping that same iterator will result in an error.
	pager := iterator.NewPager(client.Users(context.Background(), ""), 100, "")
	for {
		var users []*auth.ExportedUserRecord
		nextPageToken, err := pager.NextPage(&users)
		if err != nil {
			log.Fatalf("paging error %v", err)
		}
		for _, u := range users {
			log.Printf("read user user: %v\n", u)
		}
		if nextPageToken == "" {
			break
		}
	}
	// [END list_all_users]
}

// ==================================================================
// https://firebase.google.com/docs/storage/admin/start
// ==================================================================

func cloudStorage() {
	// [START cloud_storage]
	config := &firebase.Config{
		StorageBucket: "<BUCKET_NAME>.appspot.com",
	}
	opt := option.WithCredentialsFile("path/to/serviceAccountKey.json")
	app, err := firebase.NewApp(context.Background(), config, opt)
	if err != nil {
		log.Fatalln(err)
	}

	client, err := app.Storage(context.Background())
	if err != nil {
		log.Fatalln(err)
	}

	bucket, err := client.DefaultBucket()
	if err != nil {
		log.Fatalln(err)
	}
	// 'bucket' is an object defined in the cloud.google.com/go/storage package.
	// See https://godoc.org/cloud.google.com/go/storage#BucketHandle
	// for more details.
	// [END cloud_storage]

	log.Printf("Created bucket handle: %v\n", bucket)
}

func cloudStorageCustomBucket(app *firebase.App) {
	client, err := app.Storage(context.Background())
	if err != nil {
		log.Fatalln(err)
	}

	// [START cloud_storage_custom_bucket]
	bucket, err := client.Bucket("my-custom-bucket")
	// [END cloud_storage_custom_bucket]
	if err != nil {
		log.Fatalln(err)
	}
	log.Printf("Created bucket handle: %v\n", bucket)
}

func main() {
	app := initializeAppWithServiceAccount()

	_ = createCustomToken(app)
	_ = createCustomTokenWithClaims(app)
	_ = verifyIDToken(app, "some-token")
	cloudStorage()
	cloudStorageCustomBucket(app)
}<|MERGE_RESOLUTION|>--- conflicted
+++ resolved
@@ -310,11 +310,7 @@
 	claims := map[string]interface{}{"admin": true}
 	err = client.SetCustomUserClaims(context.Background(), uid, claims)
 	if err != nil {
-<<<<<<< HEAD
 		log.Fatalf("error setting custom claims %v\n", err)
-=======
-		log.Fatalf("error setting custom claims %v", err)
->>>>>>> 8f601e8d
 	}
 	// The new custom claims will propagate to the user's ID token the
 	// next time a new one is issued.
@@ -367,15 +363,11 @@
 	if user.EmailVerified {
 		// Add custom claims for additional privileges.
 		// This will be picked up by the user on token refresh or next sign in on new device.
-<<<<<<< HEAD
 		err := client.SetCustomUserClaims(ctx, user.UID, map[string]interface{}{"admin": true})
 		if err != nil {
 			log.Fatalf("error setting custom claims %v\n", err)
 		}
 
-=======
-		client.SetCustomUserClaims(ctx, user.UID, map[string]interface{}{"admin": true})
->>>>>>> 8f601e8d
 	}
 	// [END set_custom_user_claims_script]
 }
@@ -396,15 +388,11 @@
 		// Add level.
 		currentCustomClaims["ssLevel"] = 10
 		// Add custom claims for additional privileges.
-<<<<<<< HEAD
 		err := client.SetCustomUserClaims(ctx, user.UID, currentCustomClaims)
 		if err != nil {
 			log.Fatalf("error setting custom claims %v\n", err)
 		}
 
-=======
-		client.SetCustomUserClaims(ctx, user.UID, currentCustomClaims)
->>>>>>> 8f601e8d
 	}
 	// [END set_custom_user_claims_incremental]
 }
@@ -432,7 +420,7 @@
 		var users []*auth.ExportedUserRecord
 		nextPageToken, err := pager.NextPage(&users)
 		if err != nil {
-			log.Fatalf("paging error %v", err)
+			log.Fatalf("paging error %v\n", err)
 		}
 		for _, u := range users {
 			log.Printf("read user user: %v\n", u)
